--- conflicted
+++ resolved
@@ -63,7 +63,8 @@
     echo "                          authorizationWatchdogEnabled = true"
     echo "                      Returns text describing the action."
     echo "                      The change is NOT persistent when reindex or redeploy!"
-<<<<<<< HEAD
+    echo "       - \"auth\"     tag requires \"reload\" text and"
+    echo "                    reloads all authorization plugins."
     echo "    project:"
     echo "     - project names to be added are specified as <tags>"
     echo "     - command is specified in message <text>:"
@@ -72,10 +73,6 @@
     echo "       - \"delete\" - removes project(s) and its repositores from the configuration"
     echo "                      Also deletes its data under data root (but not the source code)."
     echo "       - \"indexed\" - mark the project(s) as indexed so it becomes visible in the UI"
-=======
-    echo "       - \"auth\"     tag requires \"reload\" text and"
-    echo "                    reloads all authorization plugins."
->>>>>>> 1394488a
     echo "    normal:"
     echo "     - assign a <text> to the main page or a project"
     echo "     - can be more precise with <tags> (for specific project)"
