language: java
cache:
  directories:
  - '$HOME/.m2'
  - '$HOME/.sonar/cache'
<<<<<<< HEAD
matrix:
  include:
    - os: linux
      dist: trusty
      sudo: required
      jdk: oraclejdk8
    - os: osx
      osx_image: xcode9.4
before_install: dev/before_install
install: true
before_script: dev/before
=======
>>>>>>> 00ed24fd
env:
  global:
   # The next declaration is the encrypted COVERITY_SCAN_TOKEN, created
   #   via the "travis encrypt" command using the project repo's public key
   - secure: "O_cda5pWDBAP-O3_0nG5RQ"
addons:
  coverity_scan:
    project:
      name: "OpenGrok/OpenGrok"
      description: "Build submitted via Travis CI"
      branch_pattern: "coverity_scan"
      #    build_command_prepend: "mvn clean"
      build_command: "mvn -DskipTests=true -Dmaven.javadoc.skip=false -B -V compile"
  sonarcloud:
    organization: "opengrok"
    token:
      secure: "ayjmifQPQgKt/ICGfKtLpa8LwBAXZlxKwaPyjvXDRHyf3lbXGKkOCspH/wSoersoV4ZLt5UfSGKeFh1MS0IXAwUOcPTcV3/DUmycJjxZ5z9KjgGKsu0Spo1xZWioS+p1bzN6cJcNlwihE97idLhVSvDProf6L+pn0dqw8Lfz2k0="
jobs:
  include:
    - stage: test
      os: linux
      dist: trusty
      sudo: required
      jdk: oraclejdk8
      install: true
      script: dev/main
      before_install: dev/before_install
      before_script: dev/before
    - stage: test
      os: osx
      osx_image: xcode8.3
      install: true
      script: dev/main
      before_install: dev/before_install
      before_script: dev/before
    - stage: deploy
      name: Github Release
      if: repo = "oracle/opengrok" AND tag IS present
      before_install: dev/before_install
      install: true
      script: mvn -DskipTests=true -Dmaven.javadoc.skip=false -B -V package
      deploy:
        # Pre-release
        - provider: releases
          name: $TRAVIS_TAG
          prerelease: true
          api_key:
            secure: bCywC9GdBIzLvLG3cgM9SgOAdMRQchmqEyKQZtIfK4iNzH3GjZwLMH91Oha0X3XU/n+nxGKw2E9qpYRzWlcbxHXqIgjFTt+hkt7zAldjjyWJnOcAYqdUDfsH3NqNQBqMBg8q7Bjc0LVS6PfpTpZliZISrL6KSyDprRg7C0S+HAk=
          file: distribution/target/opengrok-$TRAVIS_TAG.tar.gz
          skip_cleanup: true
          on:
            condition: $TRAVIS_TAG =~ rc[0-9]+$
            all_branches: true
        # Full release
        - provider: releases
          name: $TRAVIS_TAG
          api_key:
            secure: bCywC9GdBIzLvLG3cgM9SgOAdMRQchmqEyKQZtIfK4iNzH3GjZwLMH91Oha0X3XU/n+nxGKw2E9qpYRzWlcbxHXqIgjFTt+hkt7zAldjjyWJnOcAYqdUDfsH3NqNQBqMBg8q7Bjc0LVS6PfpTpZliZISrL6KSyDprRg7C0S+HAk=
          file: distribution/target/opengrok-$TRAVIS_TAG.tar.gz
          skip_cleanup: true
          on:
            condition: ! $TRAVIS_TAG =~ rc[0-9]+$
            all_branches: true<|MERGE_RESOLUTION|>--- conflicted
+++ resolved
@@ -3,20 +3,6 @@
   directories:
   - '$HOME/.m2'
   - '$HOME/.sonar/cache'
-<<<<<<< HEAD
-matrix:
-  include:
-    - os: linux
-      dist: trusty
-      sudo: required
-      jdk: oraclejdk8
-    - os: osx
-      osx_image: xcode9.4
-before_install: dev/before_install
-install: true
-before_script: dev/before
-=======
->>>>>>> 00ed24fd
 env:
   global:
    # The next declaration is the encrypted COVERITY_SCAN_TOKEN, created
@@ -47,7 +33,7 @@
       before_script: dev/before
     - stage: test
       os: osx
-      osx_image: xcode8.3
+      osx_image: xcode9.4
       install: true
       script: dev/main
       before_install: dev/before_install
