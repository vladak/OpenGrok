--- conflicted
+++ resolved
@@ -333,13 +333,8 @@
                                 if (scope != null && scope != scopes.getScope(-1)) {
                                     out.write(" <a class=\"scope\" href=\"");
                                     out.write(url);
-<<<<<<< HEAD
-                                    out.write(String.valueOf(scope.lineFrom));
+                                    out.write(String.valueOf(scope.getLineFrom()));
                                     out.write("\">in ");
-=======
-                                    out.write(String.valueOf(scope.getLineFrom()));
-                                    out.write("\">");
->>>>>>> b0cb6ec3
                                     out.write(scope.getName());
                                     out.write("()</a> ");
                                 }
@@ -433,13 +428,8 @@
                            if (scope != null && scope != scopes.getScope(-1)) {
                                out.write(" <a class=\"scope\" href=\"");
                                out.write(url);
-<<<<<<< HEAD
-                               out.write(String.valueOf(scope.lineFrom));
+                               out.write(String.valueOf(scope.getLineFrom()));
                                out.write("\">in ");
-=======
-                               out.write(String.valueOf(scope.getLineFrom()));
-                               out.write("\">");
->>>>>>> b0cb6ec3
                                out.write(scope.getName());
                                out.write("()</a> ");
                            }
