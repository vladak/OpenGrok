--- conflicted
+++ resolved
@@ -309,15 +309,9 @@
                 // seen to prevent duplicating them in memory.
                 final Interner<String> seenSymbols = new Interner<>();
 
-<<<<<<< HEAD
-                final String type =
-                        inher == null ? kind : kind + " in " + inher;
-                addTag(defs, seenSymbols, lnum, def, type, match, inher, signature);
-=======
                 final String type
                         = inher == null ? kind : kind + " in " + inher;
-                addTag(defs, seenSymbols, lnum, def, type, match, inher);
->>>>>>> b528c008
+                addTag(defs, seenSymbols, lnum, def, type, match, inher, signature);
                 if (signature != null) {
                     //TODO if some languages use different character for separating arguments, below needs to be adjusted
                     String[] args = signature.split(",");
@@ -329,21 +323,12 @@
                             //FIXME this will not work for typeless languages such as python or assignments inside signature ... but since ctags doesn't provide signatures for python yet and assigning stuff in signature is not the case for c or java, we don't care ...
                             String[] names = afters.split("[\\W]"); //this should just parse out variables, we assume first non empty text is the argument name
                             for (String name : names) {
-<<<<<<< HEAD
-                             if (name.length()>0) {
-                              //log.fine("Param Def = "+ string);
-                              addTag(defs, seenSymbols, lnum, name, "argument",
-                                     def.trim() + signature.trim(), null, signature);
-                              break;
-                             }
-=======
-                                if (name.length() > 0) {
-                                    //log.fine("Param Def = "+ string);
-                                    addTag(defs, seenSymbols, lnum, name, "argument",
-                                            def.trim() + signature.trim(), null);
-                                    break;
+                                if (name.length()>0) {
+                                     //log.fine("Param Def = "+ string);
+                                     addTag(defs, seenSymbols, lnum, name, "argument",
+                                            def.trim() + signature.trim(), null, signature);
+                                     break;
                                 }
->>>>>>> b528c008
                             }
                         }
                     }
@@ -366,12 +351,7 @@
         // one line can contain multiple definitions). Intern them to minimize
         // the space consumed by them (see bug #809).
         defs.addTag(Integer.parseInt(lnum), seenSymbols.intern(symbol.trim()),
-<<<<<<< HEAD
-            seenSymbols.intern(type.trim()), seenSymbols.intern(text.trim()),
-            scope == null ? null : seenSymbols.intern(scope.trim()), signature);
-=======
                 seenSymbols.intern(type.trim()), seenSymbols.intern(text.trim()),
-                scope == null ? null : seenSymbols.intern(scope.trim()));
->>>>>>> b528c008
+                scope == null ? null : seenSymbols.intern(scope.trim()), signature);
     }
 }