--- conflicted
+++ resolved
@@ -54,27 +54,15 @@
     }
 
     /**
-<<<<<<< HEAD
-     * Reinitialize the tokenizer with new reader.
-     *
-=======
      * Resets the instance and the instance's {@link ScanningSymbolMatcher}.
      * If necessary, users should have first called this instance's
      * {@link #setReader(java.io.Reader)} since the matcher will be
      * reset to the current reader.
->>>>>>> 21263634
      * @throws java.io.IOException in case of I/O error
      */
     @Override
     public void reset() throws IOException {
         super.reset();
-<<<<<<< HEAD
-        stack.clear();
-        this.yyreset(input);
-        clearAttributes();
-    }
-
-=======
         matcher.yyreset(input);
         matcher.reset();
         clearAttributes();
@@ -84,7 +72,6 @@
      * Closes the instance and the instance's {@link ScanningSymbolMatcher}.
      * @throws IOException if any error occurs while closing
      */
->>>>>>> 21263634
     @Override
     public final void close() throws IOException {
         super.close();
@@ -122,7 +109,7 @@
     }
 
     /**
-     * Clears, and then resets the instance's attributes per the specified
+     * Clears, and then resets the instances attributes per the specified
      * arguments.
      * @param str the matched symbol
      * @param start the match start position
@@ -137,25 +124,4 @@
         this.termAtt.append(str);
         this.offsetAtt.setOffset(start, end);
     }
-<<<<<<< HEAD
-    
-    public void yypush(int newState) {
-        this.stack.push(yystate());
-        this.yybegin(newState);
-    }
-
-    public void yypop() {
-        this.yybegin(this.stack.pop());
-    }
-
-    /**
-     * reset current yy state, and clear stack
-     * @param newState state id
-     */
-    public void yyjump(int newState) {
-        yybegin(newState);
-        this.stack.clear();
-    }
-=======
->>>>>>> 21263634
 }