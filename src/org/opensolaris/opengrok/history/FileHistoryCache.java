--- conflicted
+++ resolved
@@ -330,21 +330,12 @@
         if (!dir.isDirectory() && !dir.mkdirs()) {
             throw new HistoryException(
                     "Unable to create cache directory '" + dir + "'.");
-<<<<<<< HEAD
         }
 
         if (mergeHistory && cacheFile.exists()) {
             history = mergeOldAndNewHistory(cacheFile, histNew, repo);
         }
 
-=======
-        }
-
-        if (mergeHistory && cacheFile.exists()) {
-            history = mergeOldAndNewHistory(cacheFile, histNew, repo);
-        }
-
->>>>>>> 79f53ff4
         // If the merge failed, null history will be returned.
         // In such case store at least new history as a best effort.
         if (history != null) {
@@ -352,14 +343,11 @@
         } else {
             writeHistoryToFile(dir, histNew, cacheFile);
         }
-<<<<<<< HEAD
     }
 
     private void storeFile(History histNew, File file, Repository repo)
             throws HistoryException {
         storeFile(histNew, file, repo, false);
-=======
->>>>>>> 79f53ff4
     }
 
     private void finishStore(Repository repository, String latestRev) {
