/*
 * CDDL HEADER START
 *
 * The contents of this file are subject to the terms of the
 * Common Development and Distribution License (the "License").
 * You may not use this file except in compliance with the License.
 *
 * See LICENSE.txt included in this distribution for the specific
 * language governing permissions and limitations under the License.
 *
 * When distributing Covered Code, include this CDDL HEADER in each
 * file and include the License file at LICENSE.txt.
 * If applicable, add the following below this CDDL HEADER, with the
 * fields enclosed by brackets "[]" replaced with your own identifying
 * information: Portions Copyright [yyyy] [name of copyright owner]
 *
 * CDDL HEADER END
 */

/*
 * Copyright (c) 2005, 2017, Oracle and/or its affiliates. All rights reserved.
 *
 * Portions Copyright 2011 Jens Elkner.
 */
package org.opensolaris.opengrok.index;

import java.io.File;
import java.io.IOException;
import java.lang.reflect.Field;
import java.text.ParseException;
import java.util.ArrayList;
import java.util.Collections;
import java.util.Comparator;
import java.util.HashMap;
import java.util.HashSet;
import java.util.List;
import java.util.Map;
import java.util.Set;
import java.util.TreeSet;
import java.util.concurrent.ExecutorService;
import java.util.concurrent.Executors;
import java.util.concurrent.TimeUnit;
import java.util.logging.Level;
import java.util.logging.Logger;
import java.util.stream.Collectors;
import org.opensolaris.opengrok.Info;
import org.opensolaris.opengrok.analysis.AnalyzerGuru;
import org.opensolaris.opengrok.configuration.Configuration;
import org.opensolaris.opengrok.configuration.Project;
import org.opensolaris.opengrok.configuration.RuntimeEnvironment;
import org.opensolaris.opengrok.history.HistoryException;
import org.opensolaris.opengrok.history.HistoryGuru;
import org.opensolaris.opengrok.history.Repository;
import org.opensolaris.opengrok.history.RepositoryFactory;
import org.opensolaris.opengrok.history.RepositoryInfo;
import org.opensolaris.opengrok.logger.LoggerFactory;
import org.opensolaris.opengrok.logger.LoggerUtil;
import org.opensolaris.opengrok.util.Executor;
import org.opensolaris.opengrok.util.Getopt;
import org.opensolaris.opengrok.util.Statistics;

/**
 * Creates and updates an inverted source index as well as generates Xref, file
 * stats etc., if specified in the options
 */
@SuppressWarnings({"PMD.AvoidPrintStackTrace", "PMD.SystemPrintln"})
public final class Indexer {

    private static final Logger LOGGER = LoggerFactory.getLogger(Indexer.class);

    /* tunables for -r (history for remote repositories) */
    private static final String ON = "on";
    private static final String OFF = "off";
    private static final String DIRBASED = "dirbased";
    private static final String UIONLY = "uionly";

    private static final Indexer index = new Indexer();

    public static Indexer getInstance() {
        return index;
    }

    private static void A_usage() {
        System.err.println("ERROR: You must specify: -A .extension:class or -A prefix.:class");
        System.err.println("       Ex: -A .foo:org.opensolaris.opengrok.analysis.c.CAnalyzer");
        System.err.println("           will use the C analyzer for all files ending with .foo");
        System.err.println("       Ex: -A bar.:org.opensolaris.opengrok.analysis.c.CAnalyzer");
        System.err.println("           will use the C analyzer for all files starting with bar.");
        System.err.println("       Ex: -A .c:-");
        System.err.println("           will disable the c-analyzer for for all files ending with .c");
        System.exit(1);
    }

    /**
     * Program entry point
     *
     * @param argv argument vector
     */
    @SuppressWarnings("PMD.UseStringBufferForStringAppends")
    public static void main(String argv[]) {
        Statistics stats = new Statistics(); //this won't count JVM creation though
        boolean runIndex = true;
        boolean update = true;
        boolean optimizedChanged = false;
        ArrayList<String> zapCache = new ArrayList<>();
        CommandLineOptions cmdOptions = new CommandLineOptions();

        if (argv.length == 0) {
            System.err.println(cmdOptions.getUsage());
            System.exit(1);
        } else {
            Executor.registerErrorHandler();
            boolean searchRepositories = false;
            ArrayList<String> subFiles = new ArrayList<>();
            ArrayList<String> subFilesList = new ArrayList<>();
            ArrayList<String> repositories = new ArrayList<>();
            HashSet<String> allowedSymlinks = new HashSet<>();
            String configFilename = null;
            String configHost = null;
            boolean addProjects = false;
            boolean getHistory = false;
            Set<String> defaultProjects = new TreeSet<>();
            boolean listFiles = false;
            boolean listRepos = false;
            boolean createDict = false;
            int noThreads = 2 + (2 * Runtime.getRuntime().availableProcessors());
            String host = null;
            int port = 0;
            boolean noindex = false;

            // Parse command line options:
            Getopt getopt = new Getopt(argv, cmdOptions.getCommandString());

            try {
                getopt.parse();
            } catch (ParseException ex) {
                System.err.println("OpenGrok: " + ex.getMessage());
                System.err.println(cmdOptions.getUsage());
                System.exit(1);
            }

            try {
                Configuration cfg = null;
                int cmd;

                // We need to read the configuration file first, since we
                // will try to overwrite options..
                while ((cmd = getopt.getOpt()) != -1) {
                    if (cmd == 'R') {
                        cfg = Configuration.read(new File(getopt.getOptarg()));
                        break;
                    }
                }

                if (cfg == null) {
                    cfg = new Configuration();
                }

                // Now we can handle all the other options..
                getopt.reset();
                while ((cmd = getopt.getOpt()) != -1) {
                    switch (cmd) {
                        case 'A': {
                            String[] arg = getopt.getOptarg().split(":");
                            boolean prefix = false;

                            if (arg.length != 2) {
                                A_usage();
                            }

                            if (arg[0].endsWith(".")) {
                                arg[0] = arg[0].substring(0, arg[0].lastIndexOf('.')).toUpperCase();
                                prefix = true;
                            } else if (arg[0].startsWith(".")) {
                                arg[0] = arg[0].substring(arg[0].lastIndexOf('.') + 1).toUpperCase();
                            } else {
                                A_usage();
                            }

                            if (arg[1].equals("-")) {
                                if (prefix) {
                                    AnalyzerGuru.addPrefix(arg[0], null);
                                } else {
                                    AnalyzerGuru.addExtension(arg[0], null);
                                }
                                break;
                            }

                            if (prefix) {
                                try {
                                    AnalyzerGuru.addPrefix(
                                            arg[0],
                                            AnalyzerGuru.findFactory(arg[1]));
                                } catch (ClassNotFoundException | IllegalAccessException | InstantiationException e) {
                                    LOGGER.log(Level.SEVERE, "Unable to use {0} as a FileAnalyzerFactory", arg[1]);
                                    LOGGER.log(Level.SEVERE, "Stack: ", e.fillInStackTrace());
                                    System.exit(1);
                                }
                            } else {
                                try {
                                    AnalyzerGuru.addExtension(
                                            arg[0],
                                            AnalyzerGuru.findFactory(arg[1]));
                                } catch (ClassNotFoundException | IllegalAccessException | InstantiationException e) {
                                    LOGGER.log(Level.SEVERE, "Unable to use {0} as a FileAnalyzerFactory", arg[1]);
                                    LOGGER.log(Level.SEVERE, "Stack: ", e.fillInStackTrace());
                                    System.exit(1);
                                }
                            }
                        }
                        break;
                        case 'a':
                            if (getopt.getOptarg().equalsIgnoreCase(ON)) {
                                cfg.setAllowLeadingWildcard(true);
                            } else if (getopt.getOptarg().equalsIgnoreCase(OFF)) {
                                cfg.setAllowLeadingWildcard(false);
                            } else {
                                System.err.println("ERROR: You should pass either \"on\" or \"off\" as argument to -a");
                                System.err.println("       Ex: \"-a on\" will allow a search to start with a wildcard");
                                System.err.println("           \"-a off\" will disallow a search to start with a wildcard");
                                System.exit(1);
                            }

                            break;
                        case 'B':
                            cfg.setUserPage(getopt.getOptarg());
                            break;
                        case 'C':
                            cfg.setPrintProgress(true);
                            break;
                        case 'c':
                            cfg.setCtags(getopt.getOptarg());
                            break;
                        case 'd': {
                            File dataRoot = new File(getopt.getOptarg());
                            if (!dataRoot.exists() && !dataRoot.mkdirs()) {
                                System.err.println("ERROR: Cannot create data root");
                                System.exit(1);
                            }
                            if (!dataRoot.isDirectory()) {
                                System.err.println("ERROR: Data root must be a directory");
                                System.exit(1);
                            }
                            cfg.setDataRoot(dataRoot.getCanonicalPath());
                            break;
                        }
                        case 'D':
                            cfg.setHandleHistoryOfRenamedFiles(false);
                            break;
                        case 'e':
                            cfg.setGenerateHtml(false);
                            break;
                        case 'G':
                            cfg.setTagsEnabled(true);
                            break;
                        case 'H':
                            getHistory = true;
                            break;
                        case 'h':
                            repositories.add(getopt.getOptarg());
                            break;
                        case 'I':
                            cfg.getIncludedNames().add(getopt.getOptarg());
                            break;
                        case 'i':
                            cfg.getIgnoredNames().add(getopt.getOptarg());
                            break;
                        case 'K':
                            listRepos = true;
                            break;
                        case 'k':
                            zapCache.add(getopt.getOptarg());
                            break;
                        case 'L':
                            cfg.setWebappLAF(getopt.getOptarg());
                            break;
                        case 'l':
                            if (getopt.getOptarg().equalsIgnoreCase(ON)) {
                                cfg.setUsingLuceneLocking(true);
                            } else if (getopt.getOptarg().equalsIgnoreCase(OFF)) {
                                cfg.setUsingLuceneLocking(false);
                            } else {
                                System.err.println("ERROR: You should pass either \"on\" or \"off\" as argument to -l");
                                System.err.println("       Ex: \"-l on\" will enable locks in Lucene");
                                System.err.println("           \"-l off\" will disable locks in Lucene");
                            }
                            break;
                        case 'm': {
                            try {
                                cfg.setRamBufferSize(Double.parseDouble(getopt.getOptarg()));
                            } catch (NumberFormatException exp) {
                                System.err.println("ERROR: Failed to parse argument to \"-m\": " + exp.getMessage());
                                System.exit(1);
                            }
                            break;
                        }
                        case 'N':
                            allowedSymlinks.add(getopt.getOptarg());
                            break;
                        case 'n':
                            runIndex = false;
                            break;
                        case 'O': {
                            boolean oldval = cfg.isOptimizeDatabase();
                            if (getopt.getOptarg().equalsIgnoreCase(ON)) {
                                cfg.setOptimizeDatabase(true);
                            } else if (getopt.getOptarg().equalsIgnoreCase(OFF)) {
                                cfg.setOptimizeDatabase(false);
                            } else {
                                System.err.println("ERROR: You should pass either \"on\" or \"off\" as argument to -O");
                                System.err.println("       Ex: \"-O on\" will optimize the database as part of the index generation");
                                System.err.println("           \"-O off\" disable optimization of the index database");
                            }
                            if (oldval != cfg.isOptimizeDatabase()) {
                                optimizedChanged = true;
                            }
                            break;
                        }
                        case 'o':
                            String CTagsExtraOptionsFile = getopt.getOptarg();
                            File CTagsFile = new File(CTagsExtraOptionsFile);
                            if (!(CTagsFile.isFile() && CTagsFile.canRead())) {
                                System.err.println("ERROR: File '"
                                        + CTagsExtraOptionsFile
                                        + "' not found for the -o option");
                                System.exit(1);
                            }
                            System.err.println("INFO: file with extra "
                                    + "options for ctags: " + CTagsExtraOptionsFile);
                            cfg.setCTagsExtraOptionsFile(CTagsExtraOptionsFile);
                            break;
                        case 'P':
                            addProjects = true;
                            cfg.setProjectsEnabled(true);
                            break;
                        case 'p':
                            defaultProjects.add(getopt.getOptarg());
                            break;
                        case 'Q':
                            if (getopt.getOptarg().equalsIgnoreCase(ON)) {
                                cfg.setQuickContextScan(true);
                            } else if (getopt.getOptarg().equalsIgnoreCase(OFF)) {
                                cfg.setQuickContextScan(false);
                            } else {
                                System.err.println("ERROR: You should pass either \"on\" or \"off\" as argument to -Q");
                                System.err.println("       Ex: \"-Q on\" will just scan a \"chunk\" of the file and insert \"[..all..]\"");
                                System.err.println("           \"-Q off\" will try to build a more accurate list by reading the complete file.");
                            }

                            break;
                        case 'q':
                            cfg.setVerbose(false);
                            LoggerUtil.setBaseConsoleLogLevel(Level.WARNING);
                            break;
                        case 'R':
                            // already handled
                            break;
                        case 'r':
                            if (getopt.getOptarg().equalsIgnoreCase(ON)) {
                                cfg.setRemoteScmSupported(Configuration.RemoteSCM.ON);
                            } else if (getopt.getOptarg().equalsIgnoreCase(OFF)) {
                                cfg.setRemoteScmSupported(Configuration.RemoteSCM.OFF);
                            } else if (getopt.getOptarg().equalsIgnoreCase(DIRBASED)) {
                                cfg.setRemoteScmSupported(Configuration.RemoteSCM.DIRBASED);
                            } else if (getopt.getOptarg().equalsIgnoreCase(UIONLY)) {
                                cfg.setRemoteScmSupported(Configuration.RemoteSCM.UIONLY);
                            } else {
                                System.err.println("ERROR: You should pass either \"on\" or \"off\" or \"uionly\" as argument to -r");
                                System.err.println("       Ex: \"-r on\" will allow retrieval for remote SCM systems");
                                System.err.println("           \"-r off\" will ignore SCM for remote systems");
                                System.err.println("           \"-r dirbased\" will allow retrieval during history index "
                                        + "only for repositories which allow getting history for directories");
                                System.err.println("           \"-r uionly\" will support remote SCM for UI only");
                                System.exit(1);
                            }
                            break;
                        case 'S':
                            searchRepositories = true;
                            break;
                        case 's': {
                            File sourceRoot = new File(getopt.getOptarg());
                            if (!sourceRoot.isDirectory()) {
                                System.err.println("ERROR: Source root "
                                        + getopt.getOptarg() + " must be a directory");
                                System.exit(1);
                            }
                            cfg.setSourceRoot(sourceRoot.getCanonicalPath());
                            break;
                        }
                        case 'T':
                            try {
                                noThreads = Integer.parseInt(getopt.getOptarg());
                            } catch (NumberFormatException exp) {
                                System.err.println("ERROR: Failed to parse argument to \"-T\": "
                                        + exp.getMessage());
                                System.exit(1);
                            }
                            break;
                        case 't':
                            try {
                                int tmp = Integer.parseInt(getopt.getOptarg());
                                cfg.setTabSize(tmp);
                            } catch (NumberFormatException exp) {
                                System.err.println("ERROR: Failed to parse argument to \"-t\": "
                                        + exp.getMessage());
                                System.exit(1);
                            }
                            break;
                        case 'U':
                            configHost = getopt.getOptarg();
                            break;
                        case 'V':
                            System.out.println(Info.getFullVersion());
                            System.exit(0);
                            break;
                        case 'v':
                            cfg.setVerbose(true);
                            LoggerUtil.setBaseConsoleLogLevel(Level.INFO);
                            break;
                        case 'W':
                            configFilename = getopt.getOptarg();
                            break;
                        case 'w': {
                            String webapp = getopt.getOptarg();
                            if (webapp.charAt(0) != '/' && !webapp.startsWith("http")) {
                                webapp = "/" + webapp;
                            }
                            if (webapp.endsWith("/")) {
                                cfg.setUrlPrefix(webapp + "s?");
                            } else {
                                cfg.setUrlPrefix(webapp + "/s?");
                            }
                        }
                        break;
                        case 'X':
                            cfg.setUserPageSuffix(getopt.getOptarg());
                            break;
                        case 'y':
                            noindex = true;
                            break;
                        case 'z':
                            try {
                                cfg.setScanningDepth(Integer.parseInt(getopt.getOptarg()));
                            } catch (NumberFormatException exp) {
                                System.err.println("ERROR: Failed to parse argument to \"-z\": "
                                        + exp.getMessage());
                                System.exit(1);
                            }
                            break;
                        case '?':
                            System.err.println(cmdOptions.getUsage());
                            System.exit(0);
                            break;
                        default:
                            System.err.println("Internal Error - Unimplemented cmdline option: " + (char) cmd);
                            System.exit(1);
                    }
                }

<<<<<<< HEAD
                RuntimeEnvironment env = RuntimeEnvironment.getInstance();
=======
                cfg.setHistoryEnabled(getHistory);
>>>>>>> 1394488a

                if (configHost != null) {
                    String[] configHostArray = configHost.split(":");
                    if (configHostArray.length == 2) {
                        host = configHostArray[0];
                        try {
                            port = Integer.parseInt(configHostArray[1]);
                        } catch (NumberFormatException ex) {
                            System.err.println("Failed to parse: " + configHost);
                            System.exit(1);
                        }
                    } else {
                        System.err.println("Syntax error: ");
                        for (String s : configHostArray) {
                            System.err.println(s);
                        }
                        System.exit(1);
                    }

                    env.setConfigHost(host);
                    env.setConfigPort(port);
                }

                // Complete the configuration of repository types.
                List<Class<? extends Repository>> repositoryClasses
                        = RepositoryFactory.getRepositoryClasses();
                for (Class<? extends Repository> clazz : repositoryClasses) {
                    // Set external repository binaries from System properties.
                    try {
                        Field f = clazz.getDeclaredField("CMD_PROPERTY_KEY");
                        Object key = f.get(null);
                        if (key != null) {
                            cfg.setRepoCmd(clazz.getCanonicalName(),
                                    System.getProperty(key.toString()));
                        }
                    } catch (Exception e) {
                        // don't care
                    }
                }

                // Logging starts here.
                if (cfg.isVerbose()) {
                    String fn = LoggerUtil.getFileHandlerPattern();
                    if (fn != null) {
                        System.out.println("Logging filehandler pattern: " + fn);
                    }
                }

                // automatically allow symlinks that are directly in source root
                String file = cfg.getSourceRoot();
                if (file != null) {
                    File sourceRootFile = new File(file);
                    File[] projectDirs = sourceRootFile.listFiles();
                    if (projectDirs != null) {
                        for (File projectDir : projectDirs) {
                            if (!projectDir.getCanonicalPath().equals(projectDir.getAbsolutePath())) {
                                allowedSymlinks.add(projectDir.getAbsolutePath());
                            }
                        }
                    }
                }

                allowedSymlinks.addAll(cfg.getAllowedSymlinks());
                cfg.setAllowedSymlinks(allowedSymlinks);

                // Assemble the unprocessed command line arguments (possibly
                // a list of paths). This will be used to perform more fine
                // grained checking in invalidateRepositories().
                int optind = getopt.getOptind();
                if (optind != -1) {
                    while (optind < argv.length) {
                        subFilesList.add(cfg.getSourceRoot() + argv[optind++]);
                    }
                }

                // Set updated configuration in RuntimeEnvironment.
                env.setConfiguration(cfg, subFilesList);

                // Let repository types to add items to ignoredNames.
                // This changes env so is called after the setConfiguration()
                // call above.
                RepositoryFactory.setIgnored(env);

                if (noindex) {
                    getInstance().sendToConfigHost(env, host, port);
                    writeConfigToFile(env, configFilename);
                    System.exit(0);
                }

                /*
                 * Add paths to directories under source root. If projects
                 * are enabled the path should correspond to a project because
                 * project path is necessary to correctly set index directory
                 * (otherwise the index files will end up in index data root
                 * directory and not per project data root directory).
                 * For the check we need to have 'env' already set.
                 */
                for (String path : subFilesList) {
                    String srcPath = env.getSourceRootPath();
                    if (srcPath == null) {
                        System.err.println("Error getting source root from environment. Exiting.");
                        System.exit(1);
                    }

                    path = path.substring(srcPath.length());
                    if (env.hasProjects()) {
                        // The paths need to correspond to a project.
                        if (Project.getProject(path) != null) {
                            subFiles.add(path);
                        } else {
                            System.err.println("The path " + path
                                    + " does not correspond to a project");
                        }
                    } else {
                        subFiles.add(path);
                    }
                }

                if (!subFilesList.isEmpty() && subFiles.isEmpty()) {
                    System.err.println("None of the paths were added, exiting");
                    System.exit(1);
                }

                // Get history first.
                getInstance().prepareIndexer(env, searchRepositories, addProjects,
<<<<<<< HEAD
                        defaultProjects, refreshHistory,
=======
                        defaultProjects, configFilename,
>>>>>>> 1394488a
                        listFiles, createDict, subFiles, repositories,
                        zapCache, listRepos);
                if (listRepos || !zapCache.isEmpty()) {
                    return;
                }

                // And now index it all.
                if (runIndex || (optimizedChanged && env.isOptimizeDatabase())) {
                    IndexChangedListener progress = new DefaultIndexChangedListener();
                    getInstance().doIndexerExecution(update, noThreads, subFiles,
                            progress);
                }

                writeConfigToFile(env, configFilename);

                // Finally ping webapp to refresh indexes in the case of partial reindex
                // or send new configuration to the web application in the case of full reindex.
                if (host != null) {
                    if (!subFiles.isEmpty()) {
                        getInstance().refreshSearcherManagers(env, subFiles, host, port);
                    } else {
                        getInstance().sendToConfigHost(env, host, port);
                    }
                }
            } catch (IndexerException ex) {
                LOGGER.log(Level.SEVERE, "Exception running indexer", ex);
                System.err.println(cmdOptions.getUsage());
                System.exit(1);
            } catch (Throwable e) {
                System.err.println("Exception: " + e.getLocalizedMessage());
                LOGGER.log(Level.SEVERE, "Unexpected Exception", e);
                System.exit(1);
            } finally {
                stats.report(LOGGER);
            }
        }
    }

    /**
     * Write configuration to a file
     * @param env runtime environment
     * @param filename file name to write the configuration to
     */
    public static void writeConfigToFile(RuntimeEnvironment env, String filename) throws IOException {
        if (filename != null) {
            LOGGER.log(Level.INFO, "Writing configuration to {0}", filename);
            env.writeConfiguration(new File(filename));
            LOGGER.info("Done...");
        }
    }

    /*
     * This is the first phase of the indexing where history cache is being
     * generated for repositories (at least for those which support getting
     * history per directory).
     *
     * PMD wants us to use length() > 0 && charAt(0) instead of startsWith()
     * for performance. We prefer clarity over performance here, so silence it.
     */
    @SuppressWarnings("PMD.SimplifyStartsWith")
    public void prepareIndexer(RuntimeEnvironment env,
            boolean searchRepositories,
            boolean addProjects,
            Set<String> defaultProjects,
<<<<<<< HEAD
            boolean refreshHistory,
=======
            String configFilename,
>>>>>>> 1394488a
            boolean listFiles,
            boolean createDict,
            List<String> subFiles,
            List<String> repositories,
            List<String> zapCache,
            boolean listRepoPaths) throws IndexerException, IOException {

        if (env.getDataRootPath() == null) {
            throw new IndexerException("ERROR: Please specify a DATA ROOT path");
        }

        if (env.getSourceRootFile() == null) {
            throw new IndexerException("ERROR: please specify a SRC_ROOT with option -s !");
        }

        if (zapCache.isEmpty() && !env.validateExuberantCtags()) {
            throw new IndexerException("Didn't find Exuberant Ctags");
        }
        if (zapCache == null) {
            throw new IndexerException("Internal error, zapCache shouldn't be null");
        }

        if (searchRepositories || listRepoPaths || !zapCache.isEmpty()) {
            LOGGER.log(Level.INFO, "Scanning for repositories...");
            long start = System.currentTimeMillis();
            if (env.isHistoryEnabled()) {
                HistoryGuru.getInstance().addRepositories(env.getSourceRootPath());
            }
            long time = (System.currentTimeMillis() - start) / 1000;
            LOGGER.log(Level.INFO, "Done scanning for repositories ({0}s)", time);
            if (listRepoPaths || !zapCache.isEmpty()) {
                List<RepositoryInfo> repos = env.getRepositories();
                String prefix = env.getSourceRootPath();
                if (listRepoPaths) {
                    if (repos.isEmpty()) {
                        System.out.println("No repositories found.");
                        return;
                    }
                    System.out.println("Repositories in " + prefix + ":");
                    for (RepositoryInfo info : env.getRepositories()) {
                        String dir = info.getDirectoryName();
                        System.out.println(dir.substring(prefix.length()));
                    }
                }
                if (!zapCache.isEmpty()) {
                    HashSet<String> toZap = new HashSet<>(zapCache.size() << 1);
                    boolean all = false;
                    for (String repo : zapCache) {
                        if ("*".equals(repo)) {
                            all = true;
                            break;
                        }
                        if (repo.startsWith(prefix)) {
                            repo = repo.substring(prefix.length());
                        }
                        toZap.add(repo);
                    }
                    if (all) {
                        toZap.clear();
                        for (RepositoryInfo info : env.getRepositories()) {
                            toZap.add(info.getDirectoryName()
                                    .substring(prefix.length()));
                        }
                    }
                    try {
                        HistoryGuru.getInstance().removeCache(toZap);
                    } catch (HistoryException e) {
                        LOGGER.log(Level.WARNING, "Clearing history cache failed: {0}", e.getLocalizedMessage());
                    }
                }
                return;
            }
        }

        if (addProjects) {
            File files[] = env.getSourceRootFile().listFiles();
            Map<String,Project> projects = env.getProjects();

            // Keep a copy of the old project list so that we can preserve
            // the customization of existing projects.
            Map<String, Project> oldProjects = new HashMap<>();
            for (Project p : projects.values()) {
                oldProjects.put(p.getName(), p);
            }

            projects.clear();

            // Add a project for each top-level directory in source root.
            for (File file : files) {
                String name = file.getName();
                String path = "/" + name;
                if (oldProjects.containsKey(name)) {
                    // This is an existing object. Reuse the old project,
                    // possibly with customizations, instead of creating a
                    // new with default values.
                    projects.put(name, oldProjects.get(name));
                } else if (!name.startsWith(".") && file.isDirectory()) {
                    // Found a new directory with no matching project, so
                    // create a new project with default properties.
                    Project p = new Project(name, path);
                    p.setTabSize(env.getConfiguration().getTabSize());
                    projects.put(p.getName(), p);
                }
            }
        }

        if (defaultProjects != null && !defaultProjects.isEmpty()) {
            Set<Project> projects = new TreeSet<>();
            for (String projectPath : defaultProjects) {
                if (projectPath.equals("__all__")) {
                    projects.addAll(env.getProjects().values());
                    break;
                }
                for (Project p : env.getProjectList()) {
                    if (p.getPath().equals(projectPath)) {
                        projects.add(p);
                        break;
                    }
                }
            }
            if (!projects.isEmpty()) {
                env.setDefaultProjects(projects);
            }
        }

<<<<<<< HEAD
        if (refreshHistory) {
=======
        if (configFilename != null) {
            LOGGER.log(Level.INFO, "Writing configuration to {0}", configFilename);
            env.writeConfiguration(new File(configFilename));
            LOGGER.info("Done...");
        }

        if (env.isHistoryEnabled()) {
>>>>>>> 1394488a
            if (repositories != null && !repositories.isEmpty()) {
                LOGGER.log(Level.INFO, "Generating history cache for repositories: " +
                    repositories.stream().collect(Collectors.joining(",")));
                HistoryGuru.getInstance().createCache(repositories);
                LOGGER.info("Done...");
              } else {
                  LOGGER.log(Level.INFO, "Generating history cache for all repositories ...");
                  HistoryGuru.getInstance().createCache();
                  LOGGER.info("Done...");
              }
        }
        if (listFiles) {
            IndexDatabase.listAllFiles(subFiles);
        }

        if (createDict) {
            IndexDatabase.listFrequentTokens(subFiles);
        }
    }

    /**
     * This is the second phase of the indexer which generates Lucene index
     * by passing source code files through ctags, generating xrefs
     * and storing data from the source files in the index (along with history,
     * if any).
     * 
     * @param update if set to true, index database is updated, otherwise optimized
     * @param noThreads number of threads in the pool that participate in the indexing
     * @param subFiles index just some subdirectories
     * @param progress object to receive notifications as indexer progress is made
     */
    public void doIndexerExecution(final boolean update, int noThreads, List<String> subFiles,
            IndexChangedListener progress)
            throws IOException {
        Statistics elapsed = new Statistics();
        RuntimeEnvironment env = RuntimeEnvironment.getInstance().register();
        LOGGER.info("Starting indexing");

        ExecutorService executor = Executors.newFixedThreadPool(noThreads);

        if (subFiles == null || subFiles.isEmpty()) {
            if (update) {
                IndexDatabase.updateAll(executor, progress);
            } else if (env.isOptimizeDatabase()) {
                IndexDatabase.optimizeAll(executor);
            }
        } else {
            List<IndexDatabase> dbs = new ArrayList<>();

            for (String path : subFiles) {
                Project project = Project.getProject(path);
                if (project == null && env.hasProjects()) {
                    LOGGER.log(Level.WARNING, "Could not find a project for \"{0}\"", path);
                } else {
                    IndexDatabase db;
                    if (project == null) {
                        db = new IndexDatabase();
                    } else {
                        db = new IndexDatabase(project);
                    }
                    int idx = dbs.indexOf(db);
                    if (idx != -1) {
                        db = dbs.get(idx);
                    }

                    if (db.addDirectory(path)) {
                        if (idx == -1) {
                            dbs.add(db);
                        }
                    } else {
                        LOGGER.log(Level.WARNING, "Directory does not exist \"{0}\"", path);
                    }
                }
            }

            for (final IndexDatabase db : dbs) {
                final boolean optimize = env.isOptimizeDatabase();
                db.addIndexChangedListener(progress);
                executor.submit(new Runnable() {
                    @Override
                    public void run() {
                        try {
                            if (update) {
                                db.update();
                            } else if (optimize) {
                                db.optimize();
                            }
                        } catch (Throwable e) {
                            LOGGER.log(Level.SEVERE, "An error occured while "
                                    + (update ? "updating" : "optimizing")
                                    + " index", e);
                        }
                    }
                });
            }
        }

        executor.shutdown();
        while (!executor.isTerminated()) {
            try {
                // Wait forever
                executor.awaitTermination(999, TimeUnit.DAYS);
            } catch (InterruptedException exp) {
                LOGGER.log(Level.WARNING, "Received interrupt while waiting for executor to finish", exp);
            }
        }
        try {
            // It can happen that history index is not done in prepareIndexer()
            // but via db.update() above in which case we must make sure the
            // thread pool for renamed file handling is destroyed.
            RuntimeEnvironment.destroyRenamedHistoryExecutor();
        } catch (InterruptedException ex) {
            LOGGER.log(Level.SEVERE,
                    "destroying of renamed thread pool failed", ex);
        }
        elapsed.report(LOGGER, "Done indexing data of all repositories");
    }

    public void refreshSearcherManagers(RuntimeEnvironment env, List<String> projects, String host, int port) {
        LOGGER.log(Level.INFO, "Refreshing searcher managers to: {0}", host);
        try {
            env.signalTorefreshSearcherManagers(projects, host, port);
        } catch (IOException ex) {
            LOGGER.log(Level.SEVERE, "Failed to refresh searcher managers on " + host, ex);
        }
    }

    public void sendToConfigHost(RuntimeEnvironment env, String host, int port) {
        LOGGER.log(Level.INFO, "Sending configuration to: {0}:{1}", new Object[]{host, Integer.toString(port)});
        try {
            env.writeConfiguration(host, port);
        } catch (IOException ex) {
            LOGGER.log(Level.SEVERE, String.format(
                    "Failed to send configuration to %s:%d "
                    + "(is web application server running with opengrok deployed?)", host, port), ex);
        }
        LOGGER.info("Configuration update routine done, check log output for errors.");
    }

    private Indexer() {
    }
}<|MERGE_RESOLUTION|>--- conflicted
+++ resolved
@@ -457,11 +457,8 @@
                     }
                 }
 
-<<<<<<< HEAD
                 RuntimeEnvironment env = RuntimeEnvironment.getInstance();
-=======
                 cfg.setHistoryEnabled(getHistory);
->>>>>>> 1394488a
 
                 if (configHost != null) {
                     String[] configHostArray = configHost.split(":");
@@ -587,11 +584,7 @@
 
                 // Get history first.
                 getInstance().prepareIndexer(env, searchRepositories, addProjects,
-<<<<<<< HEAD
-                        defaultProjects, refreshHistory,
-=======
-                        defaultProjects, configFilename,
->>>>>>> 1394488a
+                        defaultProjects,
                         listFiles, createDict, subFiles, repositories,
                         zapCache, listRepos);
                 if (listRepos || !zapCache.isEmpty()) {
@@ -656,11 +649,6 @@
             boolean searchRepositories,
             boolean addProjects,
             Set<String> defaultProjects,
-<<<<<<< HEAD
-            boolean refreshHistory,
-=======
-            String configFilename,
->>>>>>> 1394488a
             boolean listFiles,
             boolean createDict,
             List<String> subFiles,
@@ -786,17 +774,7 @@
             }
         }
 
-<<<<<<< HEAD
-        if (refreshHistory) {
-=======
-        if (configFilename != null) {
-            LOGGER.log(Level.INFO, "Writing configuration to {0}", configFilename);
-            env.writeConfiguration(new File(configFilename));
-            LOGGER.info("Done...");
-        }
-
         if (env.isHistoryEnabled()) {
->>>>>>> 1394488a
             if (repositories != null && !repositories.isEmpty()) {
                 LOGGER.log(Level.INFO, "Generating history cache for repositories: " +
                     repositories.stream().collect(Collectors.joining(",")));
