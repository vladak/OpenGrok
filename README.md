
Copyright (c) 2006, 2018 Oracle and/or its affiliates. All rights reserved.


# OpenGrok - a wicked fast source browser
[![Travis Status](https://travis-ci.org/oracle/opengrok.svg?branch=master)](https://travis-ci.org/oracle/opengrok)
[![wercker status](https://app.wercker.com/status/e2a879f4677e679c0bbf8fa82bcc0dba/s/master "wercker status")](https://app.wercker.com/project/byKey/e2a879f4677e679c0bbf8fa82bcc0dba)
[![Coverage Status](https://coveralls.io/repos/oracle/opengrok/badge.svg?branch=master)](https://coveralls.io/r/oracle/opengrok?branch=master)

1.  [Introduction](#1-introduction)
2.  [Requirements](#2-requirements)
3.  [Usage](#3-usage)
4.  [OpenGrok install](#4-opengrok-install)
5.  [OpenGrok setup](#5-opengrok-setup)
6.  [Change web application properties or name](#7-change-web-application-properties-or-name)
7.  [Information for developers](#8-information-for-developers)
8.  [Tuning OpenGrok for large code bases](#9-tuning-opengrok-for-large-code-bases)
9. [Authors](#10-authors)
10. [Contact us](#11-contact-us)
11. [Demo](#12-demo)

## 1. Introduction

OpenGrok is a fast and usable source code search and cross reference
engine, written in Java. It helps you search, cross-reference and navigate
your source tree. It can understand various program file formats and
version control histories of many source code management systems.

Official page of the project is on:
<http://opengrok.github.com/OpenGrok/>

## 2. Requirements
* Latest Java (at least 1.8)
  <http://www.oracle.com/technetwork/java/>
* A servlet container like Tomcat (8.x or later) supporting Servlet 3.1 and JSP 2.1
  <http://tomcat.apache.org/>
* Exuberant Ctags or Universal Ctags
  <http://ctags.sourceforge.net/>
  <https://ctags.io/>
* Source Code Management installation depending on type of repositories indexed
* If you want to build OpenGrok:
  * Ant (1.9.4 and later)
    <http://ant.apache.org/> or Maven <https://maven.apache.org/>
  * JFlex
    <http://www.jflex.de/>
  * Netbeans (optional, at least 8.2, will need Ant 1.9.4)
    <http://netbeans.org/>

## 3. Usage

OpenGrok usually runs in servlet container (e.g. Tomcat).

`SRC_ROOT` environment variable refers to the directory containing your source
tree. OpenGrok analyzes the source tree and builds a search index along with
cross-referenced hypertext versions of the source files. These generated
data files will be stored in directory referred to with environment variable
called `DATA_ROOT`.

### 3.1 Projects

OpenGrok has a concept of **Projects** - one project is one directory underneath
`SRC_ROOT` directory which usually contains a checkout of a project sources.
 (this can be branch, version, ...)

Projects effectively replace the need to have more web applications, each with
opengrok `.war` file. Instead it leaves you with one indexer and one web
application serving multiple source code repositories - projects.
Then you have a simple update script and simple index refresher script in
place, which simplifies management of more repositories.

A nice concept is to have a naming convention for directories underneath
`SRC_ROOT`, thereby creating a good overview of projects (e.g.
name-version-branch).

For example, the `SRC_ROOT` directory can contain the following directories:

* openssl-head
* openssl-0.9.8-stable
* openssl-1.0.0-stable

Each of these directories was created with `cvs checkout` command (with
appropriate arguments to get given branch) and will be treated by OpenGrok
as a project.

### 3.2 Web services

See https://github.com/oracle/opengrok/wiki/Web-services

## 4. OpenGrok install

Grab a tar ball from https://github.com/oracle/opengrok/releases and
extract it.

See https://github.com/OpenGrok/platform for OS specific integration.

## 5. OpenGrok setup

To setup OpenGrok it is needed to prepare the source code, let OpenGrok index
it and start the web application.

### 5.1 Setting up the sources

Source base should be available locally for OpenGrok to work efficiently.
No changes are required to your source tree. If the code is under source
control management (SCM) OpenGrok requires the checked out source tree under
`SRC_ROOT`.

By itself OpenGrok does not perform the setup of the source code repositories
or synchronization of the source code with its origin. This needs to be done by
the user or by using automatic scripts.

It is possible for SCM systems which are not distributed (Subversion, CVS)
to use a remote repository but this is not recommended due to the performance
penalty. Special option when running the OpenGrok indexer is needed to enable
remote repository support (`-r on`).

In order for history indexing to work for any SCM system it is necessary
to have environment for given SCM systems installed and in a path accessible
by OpenGrok.

Note that OpenGrok ignores symbolic links.

If you want to skip indexing the history of a particular directory,
use per project settings as per
https://github.com/oracle/opengrok/wiki/Per-project-configuration
If you want to disable history generation for all repositories globally, then
set `OPENGROK_GENERATE_HISTORY` environment variable to `off` during indexing.

### 5.2 Using Opengrok shell wrapper script to create indexes

For \*nix systems there is a shell script called `OpenGrok` which simplifies
most of the tasks. It has been tested on Solaris and Linux distributions.

#### 5.2.1 Deploy the web application

First please change to opengrok directory where the OpenGrok shell script is
stored (can vary on your system).

Note that now you might need to change to user which owns the target
directories for data, e.g. on Solaris you'd do:

```bash
pfexec su - webservd
cd /usr/opengrok/bin
```

and run

```bash
./OpenGrok deploy
```

This command will do some sanity checks and will deploy the `source.war` in
its directory to one of detected web application containers.
Please follow the error message it provides.

If it fails to discover your container, please refer to optional steps on
changing web application properties below, which explains how to do this.

Note that OpenGrok script expects the directory `/var/opengrok` to be
available to user running opengrok with all permissions. In root user case
it will create all the directories needed, otherwise you have to manually
create the directory and grant all permissions to the user used.

#### 5.2.2 Populate DATA\_ROOT Directory

During this process the indexer will generate OpenGrok XML configuration file
`configuration.xml` and sends the updated configuration to your web app.

The indexing can take a lot of time. After this is done, indexer automatically
attempts to upload newly generated configuration to the web application.
Most probably you will not be able to use Opengrok before this is done for the
first time.

Please change to opengrok directory (can vary on your system)

```bash
cd /usr/opengrok/bin
```

and run, if your `SRC_ROOT` is prepared under `/var/opengrok/src`

```bash
./OpenGrok index
```

otherwise (if `SRC_ROOT` is in different directory) run:

```bash
./OpenGrok index <absolute_path_to_your_SRC_ROOT>
```

The above command attempts to upload the latest index status reflected into
`configuration.xml` to a running source web application.
Once above command finishes without errors you should be able to enjoy your
OpenGrok and search your sources using latest indexes and setup.

It is assumed that any SCM commands are reachable in one of the components
of the PATH environment variable (e.g. `git` command for Git repositories).
Likewise, this should be maintained in the environment of the user which runs
the web server instance.

Congratulations, you should now be able to point your browser to
`http://<YOUR_WEBAPP_SERVER>:<WEBAPPSRV_PORT>/source` to work with your fresh
OpenGrok installation! :-)

At this time we'd like to point out some customization to OpenGrok script
for advanced users.
A common case would be, that you want the data in some other directory than
`/var/opengrok`. This can be easily achieved by using environment variable
`OPENGROK_INSTANCE_BASE`.

E.g. if OpenGrok data directory is `/tank/opengrok` and source root is
in `/tank/source` then to get more verbosity run the indexer as:

```bash
OPENGROK_VERBOSE=true OPENGROK_INSTANCE_BASE=/tank/opengrok
./OpenGrok index /tank/source
```

Since above will also change default location of config file, beforehand(or
restart your web container after creating this symlink) I suggest doing
below for our case of having OpenGrok instance in `/tank/opengrok`:

```bash
ln -s /tank/opengrok/etc/configuration.xml /var/opengrok/etc/configuration.xml
```

More customizations can be found inside the script, you just need to
have a look at it, eventually create a configuration out of it and use
`OPENGROK_CONFIGURATION` environment variable to point to it. Obviously such
setups can be used for nightly cron job updates of index or other automated
purposes.

#### 5.2.3 Partial reindex

There is inherent time window between after the source code is updated
(highlighted in step **5.1** above) and before indexer completes. During this
time window the index does not match the source code. To alleviate this
limitation, one can kick off update of all source repositories in
parallel and once all the mirroring completes perform complete reindex.
This does not really help in case when some of the source code
repositories are slow to sync, e.g. because the latency to their origin is
significant, because the overall mirroring process has to wait for all the
projects to finish syncing before running the indexer. To overcome this
limitation, the index of each project can be created just after the
mirroring of this project finishes.

Indexing of all projects (i.e. `OpenGrok index /var/opengrok/src`) in
order to discover new and remove deleted projects from the configuration can be
avoided. One can start with no index and no projects and then incrementally add
them and index them.

It basically works like this:

1. create initial configuration:

  `OpenGrok bootstrap`

  * this will create `/var/opengrok/etc/configuration.xml` with basic set of
    properties. If more is needed use:

     ```bash
     curl -d "${value}" -H "Content-Type: text/plain" -X PUT "${webapp_uri}/api/v1/configuration/${property}"
     ```

2. add a new project **foo**:

  ```
  curl -d "foo" -H "Content-Type: text/plain" -X POST "${webapp_uri}/api/v1/projects"
  ```

  * the project **foo** is now visible in the configuration however is not yet
       searchable. Store the config in a file so that indexer can see the project
       and its repositories:

     ```bash
     curl "${webapp_uri}/api/v1/configuration" > /var/opengrok/etc/configuration.xml
     ```

3. index the project. It will become searchable after that.

  ```
  OPENGROK_READ_XML_CONFIGURATION=/var/opengrok/etc/configuration.xml \
      OpenGrok indexpart /foo
  ```

4. make the project `indexed` status of the project persistent so that if
     webapp is redeployed the project will be still visible:

  ```bash
  curl "${webapp_uri}/api/v1/configuration" > /var/opengrok/etc/configuration.xml
  ```

If an *add project* REST API call is invoked that matches existing project, the list of
repositories for that project will be refreshed. This is handy when repositories
are added/deleted.

##### 5.2.3.1 Logging when running partial reindex

When running the indexer the logs are being written to single file. Since
multiple indexers are being run in parallel in step 2, their logs have to
be separated. To do this, create `logging.properties` file for each project
using the `/var/opengrok/logging.properties` file as template. The only line
which can differ would be this:

```
java.util.logging.FileHandler.pattern = /var/opengrok/log/myproj/opengrok%g.%u.log
```

Note the path component `myproj` which separates the logs for given
project to this directory. The creation of the per-project directory and the
`logging.properties` file can be easily done in a script.

The command used in step 2 can thus look like this:

```bash
OPENGROK_LOGGER_CONFIG_PATH=/var/opengrok/myproj.logging \
    OPENGROK_READ_XML_CONFIGURATION=/var/opengrok/etc/configuration.xml \
    OpenGrok indexpart /myproj
```

The last argument is path relative to `SRC_ROOT`.

### 5.4 Using command line interface to create indexes

There are 2 (or 3) steps needed for this task.

#### 5.4.1 Populate DATA\_ROOT Directory

* **Option 1. OpenGrok**:
  There is a sample shell script `OpenGrok` that is suitable
for using in a cron job to run regularly. Modify the variables in the script
to point appropriate directories, or as the code suggests factor your local
configuration into a separate file and simplify future upgrades.

* **Option 2. opengrok.jar**:
  You can also directly use the Java application. If
  the sources are all located in a directory `SRC_ROOT` and the data and
  hypertext files generated by OpenGrok are to be stored in `DATA_ROOT`, run

  ```bash
  java -jar opengrok.jar -s $SRC_ROOT -d $DATA_ROOT
  ```

  See `opengrok.jar` manual below for more details.

<<<<<<< HEAD
#### 5.4.5 Custom ctags configuration

To make ctags recognize additional symbols/definitions/etc. it is possible to
specify configuration file with extra configuration options for ctags.

This can be done by setting `OPENGROK_CTAGS_OPTIONS_FILE` environment variable
when running the OpenGrok shell script (or directly with the `-o` option for
`opengrok.jar`). Default location for the configuration file in the OpenGrok
shell script is `etc/ctags.config` under the OpenGrok base directory (by default
the full path to the file will be `/var/opengrok/etc/ctags.config`).

Sample configuration file for Solaris code base is delivered in the `doc/`
directory.

### 5.6 Introduce own mapping for an extension to analyzer

OpenGrok script doesn't support this out of box, so you'd need to add it there.
Usually to `StdInvocation()` function after line `-jar ${OPENGROK_JAR}`.
It would look like this:

```
-A cs:org.opengrok.indexer.analysis.PlainAnalyzer
```

(this will map extension `.cs` to `PlainAnalyzer`)
You should even be able to override OpenGroks analyzers using this option.

=======
>>>>>>> 4f989427
### 5.7 Logging

Both indexer and web app emit extensive log messages.

OpenGrok is shipped with the `logging.properties` file that contains logging
configuration.

The `OpenGrok` shell script will automatically use this file
if found under the base directory. It can also be set using the
`OPENGROK_LOGGER_CONFIG_PATH` environment variable.

If not using the shell script, the path to the configuration file can be
set using the `-Djava.util.logging.config.file=/PATH/TO/MY/logging.properties`
java parameter.

<<<<<<< HEAD

## 6. Optional Command Line Interface Usage

You need to pass location of project file + the query to `Search` class, e.g.
for fulltext search for project with above generated `configuration.xml` you'd
do:

```bash
java -cp ./opengrok.jar org.opengrok.indexer.search.Search -R \
    /var/opengrok/etc/configuration.xml -f fulltext_search_string
```
 For quick help run:

```bash
java -cp ./opengrok.jar org.opengrok.indexer.search.Search
```

## 7. Change web application properties or name
=======
## 6. Change web application properties or name
>>>>>>> 4f989427

See https://github.com/oracle/opengrok/wiki/Webapp-configuration

## 7. Information for developers

See https://github.com/oracle/opengrok/wiki/Developer-intro and https://github.com/oracle/opengrok/wiki/Developers

## 8. Tuning OpenGrok for large code bases

See https://github.com/oracle/opengrok/wiki/Tuning-for-large-code-bases

## 9. Authors

The project has been originally conceived in Sun Microsystems by Chandan B.N.

For full list of contributors see https://github.com/oracle/opengrok/graphs/contributors

## 10. Contact us

Feel free to participate in discussion on the mailing lists:

  `opengrok-users@yahoogroups.com` (user topics)

  `opengrok-dev@yahoogroups.com` (developers' discussion)

To subscribe, send email to `<mailing_list_name>-subscribe@yahoogroups.com`

## 11. Demo

Visit <http://demo.opengrok.org><|MERGE_RESOLUTION|>--- conflicted
+++ resolved
@@ -345,36 +345,6 @@
 
   See `opengrok.jar` manual below for more details.
 
-<<<<<<< HEAD
-#### 5.4.5 Custom ctags configuration
-
-To make ctags recognize additional symbols/definitions/etc. it is possible to
-specify configuration file with extra configuration options for ctags.
-
-This can be done by setting `OPENGROK_CTAGS_OPTIONS_FILE` environment variable
-when running the OpenGrok shell script (or directly with the `-o` option for
-`opengrok.jar`). Default location for the configuration file in the OpenGrok
-shell script is `etc/ctags.config` under the OpenGrok base directory (by default
-the full path to the file will be `/var/opengrok/etc/ctags.config`).
-
-Sample configuration file for Solaris code base is delivered in the `doc/`
-directory.
-
-### 5.6 Introduce own mapping for an extension to analyzer
-
-OpenGrok script doesn't support this out of box, so you'd need to add it there.
-Usually to `StdInvocation()` function after line `-jar ${OPENGROK_JAR}`.
-It would look like this:
-
-```
--A cs:org.opengrok.indexer.analysis.PlainAnalyzer
-```
-
-(this will map extension `.cs` to `PlainAnalyzer`)
-You should even be able to override OpenGroks analyzers using this option.
-
-=======
->>>>>>> 4f989427
 ### 5.7 Logging
 
 Both indexer and web app emit extensive log messages.
@@ -390,28 +360,7 @@
 set using the `-Djava.util.logging.config.file=/PATH/TO/MY/logging.properties`
 java parameter.
 
-<<<<<<< HEAD
-
-## 6. Optional Command Line Interface Usage
-
-You need to pass location of project file + the query to `Search` class, e.g.
-for fulltext search for project with above generated `configuration.xml` you'd
-do:
-
-```bash
-java -cp ./opengrok.jar org.opengrok.indexer.search.Search -R \
-    /var/opengrok/etc/configuration.xml -f fulltext_search_string
-```
- For quick help run:
-
-```bash
-java -cp ./opengrok.jar org.opengrok.indexer.search.Search
-```
-
-## 7. Change web application properties or name
-=======
 ## 6. Change web application properties or name
->>>>>>> 4f989427
 
 See https://github.com/oracle/opengrok/wiki/Webapp-configuration
 
