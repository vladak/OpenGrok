/*
 * CDDL HEADER START
 *
 * The contents of this file are subject to the terms of the
 * Common Development and Distribution License (the "License").
 * You may not use this file except in compliance with the License.
 *
 * See LICENSE.txt included in this distribution for the specific
 * language governing permissions and limitations under the License.
 *
 * When distributing Covered Code, include this CDDL HEADER in each
 * file and include the License file at LICENSE.txt.
 * If applicable, add the following below this CDDL HEADER, with the
 * fields enclosed by brackets "[]" replaced with your own identifying
 * information: Portions Copyright [yyyy] [name of copyright owner]
 *
 * CDDL HEADER END
 */

/*
<<<<<<< HEAD
 * Copyright (c) 2017, 2018 Oracle and/or its affiliates. All rights reserved.
=======
 * Copyright (c) 2017, 2018, Oracle and/or its affiliates. All rights reserved.
>>>>>>> 0a268a90
 */
package opengrok.auth.plugin;

import java.io.File;
import java.io.IOException;
import java.util.Map;
import java.util.concurrent.ConcurrentHashMap;
import javax.servlet.http.HttpServletRequest;
import opengrok.auth.plugin.configuration.Configuration;
import opengrok.auth.plugin.entity.User;
import opengrok.auth.plugin.ldap.AbstractLdapProvider;
import opengrok.auth.plugin.ldap.FakeLdapFacade;
import opengrok.auth.plugin.ldap.LdapFacade;
import org.opengrok.authorization.IAuthorizationPlugin;
import org.opengrok.configuration.Group;
import org.opengrok.configuration.Project;

/**
 * Abstract class for all plug-ins working with LDAP. Takes care of
 * <ul>
 * <li>controlling the established session</li>
 * <li>controlling if the session belongs to the user</li>
 * </ul>
 *
 * <p>
 * The intended methods to implement are the
 * {@link #checkEntity(HttpServletRequest, Project)} and
 * {@link #checkEntity(HttpServletRequest, Group)}.
 * </p>
 *
 * @author Krystof Tulinger
 */
abstract public class AbstractLdapPlugin implements IAuthorizationPlugin {

    /**
     * This is used to ensure that every instance of this plug-in has its own
     * unique name for its session parameters.
     */
    public static long nextId = 1;

    protected static final String CONFIGURATION_PARAM = "configuration";
    protected static final String FAKE_PARAM = "fake";

    private final static String SESSION_PREFIX = "opengrok-abstract-ldap-plugin-";
    protected String SESSION_USERNAME = SESSION_PREFIX + "username";
    protected String SESSION_ESTABLISHED = SESSION_PREFIX + "session-established";

    /**
     * Configuration for the LDAP servers.
     */
    private Configuration cfg;

    /**
     * Map of currently used configurations.<br>
     * file path => object.
     */
    private static final Map<String, Configuration> LOADED_CONFIGURATIONS = new ConcurrentHashMap<>();

    /**
     * LDAP lookup facade.
     */
    private AbstractLdapProvider ldapProvider;

    public AbstractLdapPlugin() {
        SESSION_USERNAME += "-" + nextId;
        SESSION_ESTABLISHED += "-" + nextId;
        nextId++;
    }

    /**
     * Fill the session with some information related to the subclass.
     *
     * @param req the current request
     * @param user user decoded from the headers
     */
    abstract public void fillSession(HttpServletRequest req, User user);

    /**
     * Decide if the project should be allowed for this request.
     *
     * @param request the request
     * @param project the project
     * @return true if yes; false otherwise
     */
    abstract public boolean checkEntity(HttpServletRequest request, Project project);

    /**
     * Decide if the group should be allowed for this request.
     *
     * @param request the request
     * @param group the group
     * @return true if yes; false otherwise
     */
    abstract public boolean checkEntity(HttpServletRequest request, Group group);

    /**
     * Loads the configuration into memory.
     */
    @Override
    public void load(Map<String, Object> parameters) {
        Boolean fake;
        String configurationPath;

        if ((fake = (Boolean) parameters.get(FAKE_PARAM)) != null
                && fake) {
            ldapProvider = new FakeLdapFacade();
            return;
        }
        
        if ((configurationPath = (String) parameters.get(CONFIGURATION_PARAM)) == null) {
            throw new NullPointerException("Missing param [" + CONFIGURATION_PARAM + "]");
        }

        try {
            cfg = getConfiguration(configurationPath);
            ldapProvider = new LdapFacade(cfg);
        } catch (IOException ex) {
            throw new IllegalArgumentException("Unable to read the configuration", ex);
        }
    }

    /**
     * Return the configuration for the given path. If the configuration is
     * already loaded, use that one. Otherwise try to load the file into the
     * configuration.
     *
     * @param configurationPath the path to the file with the configuration
     * @return the object (new or from cache)
     * @throws IOException when any IO error occurs
     */
    protected Configuration getConfiguration(String configurationPath) throws IOException {
        if ((cfg = LOADED_CONFIGURATIONS.get(configurationPath)) == null) {
            LOADED_CONFIGURATIONS.put(configurationPath, cfg =
                    Configuration.read(new File(configurationPath)));
        }
        return cfg;
    }

    /**
     * Closes the LDAP connections.
     */
    @Override
    public void unload() {
        if (ldapProvider != null) {
            ldapProvider.close();
            ldapProvider = null;
        }
        cfg = null;
    }

    /**
     * Return the configuration object.
     *
     * @return the configuration
     */
    public Configuration getConfiguration() {
        return cfg;
    }

    /**
     * Return the LDAP provider.
     *
     * @return the LDAP provider
     */
    public AbstractLdapProvider getLdapProvider() {
        return ldapProvider;
    }

    /**
     * Check if the session user corresponds to the authenticated user.
     *
     * @param sessionUsername user from the session
     * @param authUser user from the request
     * @return true if it does; false otherwise
     */
    protected boolean isSameUser(String sessionUsername, String authUser) {
        return sessionUsername != null
                && sessionUsername.equals(authUser);
    }

    /**
     * Check if the session exists and contains all necessary fields required by
     * this plug-in.
     *
     * @param req the HTTP request
     * @return true if it does; false otherwise
     */
    protected boolean sessionExists(HttpServletRequest req) {
        return req != null && req.getSession() != null
                && req.getSession().getAttribute(SESSION_ESTABLISHED) != null
                && req.getSession().getAttribute(SESSION_USERNAME) != null;
    }

    /**
     * Ensures that after the call the session for the user will be created with
     * appropriate fields. If any error occurs during the call which might be:
     * <ul>
     * <li>The user has not been authenticated</li>
     * <li>The user can not be retrieved from LDAP</li>
     * <li>There are no records for authorization for the user</li>
     * </ul>
     * the session is established as an empty session to avoid any exception in
     * the caller.
     *
     * @param req the HTTP request
     */
    @SuppressWarnings("unchecked")
    private void ensureSessionExists(HttpServletRequest req) {
        if (req.getSession() == null) {
            // old/invalid request (should not happen)
            return;
        }
        
        // The cast to User should not be problem as this object is stored
        // in the request itself (as opposed to in the session).
        User user;
        if ((user = (User) req.getAttribute(UserPlugin.REQUEST_ATTR)) == null) {
            updateSession(req, null, false);
            return;
        }

        if (sessionExists(req)
                // we've already filled the groups and projects
                && (boolean) req.getSession().getAttribute(SESSION_ESTABLISHED)
                // the session belongs to the user from the request
                && isSameUser((String) req.getSession().getAttribute(SESSION_USERNAME), user.getUsername())) {
            /**
             * The session is already filled so no need to
             * {@link #updateSession()}
             */
            return;
        }

        updateSession(req, user.getUsername(), false);

        if (ldapProvider == null) {
            return;
        }

        fillSession(req, user);

        updateSession(req, user.getUsername(), true);
    }

    /**
     * Fill the session with new values.
     *
     * @param req the request
     * @param username new username
     * @param established new value for established
     */
    protected void updateSession(HttpServletRequest req,
            String username,
            boolean established) {
        setSessionEstablished(req, established);
        setSessionUsername(req, username);
    }

    /**
     * Set session established flag into the session.
     *
     * @param req request containing the session
     * @param value the value
     */
    protected void setSessionEstablished(HttpServletRequest req, Boolean value) {
        req.getSession().setAttribute(SESSION_ESTABLISHED, value);
    }

    /**
     * Set session username for the user.
     *
     * @param req request containing the session
     * @param value the value
     */
    protected void setSessionUsername(HttpServletRequest req, String value) {
        req.getSession().setAttribute(SESSION_USERNAME, value);
    }

    @Override
    public boolean isAllowed(HttpServletRequest request, Project project) {
        ensureSessionExists(request);

        if (request.getSession() == null) {
            return false;
        }

        return checkEntity(request, project);
    }

    @Override
    public boolean isAllowed(HttpServletRequest request, Group group) {
        ensureSessionExists(request);

        if (request.getSession() == null) {
            return false;
        }

        return checkEntity(request, group);
    }
}<|MERGE_RESOLUTION|>--- conflicted
+++ resolved
@@ -18,11 +18,7 @@
  */
 
 /*
-<<<<<<< HEAD
- * Copyright (c) 2017, 2018 Oracle and/or its affiliates. All rights reserved.
-=======
  * Copyright (c) 2017, 2018, Oracle and/or its affiliates. All rights reserved.
->>>>>>> 0a268a90
  */
 package opengrok.auth.plugin;
 
