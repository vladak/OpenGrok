--- conflicted
+++ resolved
@@ -23,14 +23,6 @@
 -->
 <project xmlns="http://maven.apache.org/POM/4.0.0" xmlns:xsi="http://www.w3.org/2001/XMLSchema-instance" xsi:schemaLocation="http://maven.apache.org/POM/4.0.0 http://maven.apache.org/maven-v4_0_0.xsd">
     <modelVersion>4.0.0</modelVersion>
-<<<<<<< HEAD
-=======
-    <groupId>org.opensolaris.opengrok</groupId>
-    <artifactId>plugins</artifactId>
-    <packaging>jar</packaging>
-    <version>1.1-rc28</version>
-    <name>OpenGrok authorization plugins</name>
->>>>>>> 4a3ff3b0
 
     <parent>
         <groupId>org.opengrok</groupId>
@@ -39,7 +31,7 @@
     </parent>
 
     <artifactId>plugins</artifactId>
-    <version>1.1-rc25</version>
+    <version>1.1-rc28</version>
     <packaging>jar</packaging>
 
     <name>OpenGrok authorization plugins</name>
@@ -52,7 +44,7 @@
         </dependency>
         <dependency>
             <groupId>javax.servlet</groupId>
-            <artifactId>servlet-api</artifactId>
+            <artifactId>javax.servlet-api</artifactId>
         </dependency>
         <dependency>
             <groupId>junit</groupId>
@@ -90,25 +82,4 @@
         </plugins>
     </build>
 
-<<<<<<< HEAD
-=======
-    <dependencies>
-        <dependency>
-            <groupId>${project.groupId}</groupId>
-            <artifactId>opengrok</artifactId>
-            <version>${project.version}</version>
-        </dependency>
-        <dependency>
-            <groupId>javax.servlet</groupId>
-            <artifactId>javax.servlet-api</artifactId>
-        </dependency>
-	<dependency>
-	    <groupId>junit</groupId>
-	    <artifactId>junit</artifactId>
-	    <version>4.12</version>
-            <scope>test</scope>
-	</dependency>
-    </dependencies>
-
->>>>>>> 4a3ff3b0
 </project>