--- conflicted
+++ resolved
@@ -1,14 +1,6 @@
 <?xml version="1.0" encoding="UTF-8"?>
 <project xmlns="http://maven.apache.org/POM/4.0.0" xmlns:xsi="http://www.w3.org/2001/XMLSchema-instance" xsi:schemaLocation="http://maven.apache.org/POM/4.0.0 http://maven.apache.org/maven-v4_0_0.xsd">
     <modelVersion>4.0.0</modelVersion>
-<<<<<<< HEAD
-=======
-    <groupId>org.opensolaris.opengrok</groupId>
-    <artifactId>opengrok-web</artifactId>
-    <packaging>war</packaging>
-    <version>1.1-rc33</version>
-    <name>OpenGrok Web</name>
->>>>>>> 4f989427
 
     <parent>
         <groupId>org.opengrok</groupId>
@@ -113,16 +105,6 @@
                 <artifactId>tomcat7-maven-plugin</artifactId>
                 <version>2.2</version>
                 <configuration>
-                    <server>${tomcat.server.id}</server>
-                    <path>${tomcat.servlet.context.path}</path>
-                    <url>${tomcat.url}</url>
-                </configuration>
-            </plugin>
-            <plugin>
-                <groupId>org.apache.tomcat.maven</groupId>
-                <artifactId>tomcat7-maven-plugin</artifactId>
-                <version>2.2</version>
-                <configuration>
                     <url>http://localhost:8080/manager/text</url>
                     <server>OpenGrok</server>
                     <path>/${project.build.finalName}</path>
