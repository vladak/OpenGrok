/*
 * CDDL HEADER START
 *
 * The contents of this file are subject to the terms of the
 * Common Development and Distribution License (the "License").
 * You may not use this file except in compliance with the License.
 *
 * See LICENSE.txt included in this distribution for the specific
 * language governing permissions and limitations under the License.
 *
 * When distributing Covered Code, include this CDDL HEADER in each
 * file and include the License file at LICENSE.txt.
 * If applicable, add the following below this CDDL HEADER, with the
 * fields enclosed by brackets "[]" replaced with your own identifying
 * information: Portions Copyright [yyyy] [name of copyright owner]
 *
 * CDDL HEADER END
 */

/*
 * Copyright (c) 2010, 2017, Oracle and/or its affiliates. All rights reserved.
 */
package org.opensolaris.opengrok.index;

import java.io.File;
import java.util.ArrayList;
import java.util.Arrays;
import java.util.TreeSet;
import org.junit.AfterClass;
import org.junit.BeforeClass;
import org.junit.Test;
import org.opensolaris.opengrok.analysis.Definitions;
import org.opensolaris.opengrok.configuration.RuntimeEnvironment;
import org.opensolaris.opengrok.util.TestRepository;

import static org.junit.Assert.assertFalse;
import static org.junit.Assert.assertNotNull;
import static org.junit.Assert.assertNull;
import static org.junit.Assert.assertTrue;

/**
 * Unit tests for the {@code IndexDatabase} class.
 */
public class IndexDatabaseTest {

    private static TestRepository repository;

    public IndexDatabaseTest() {
    }

    @BeforeClass
    public static void setUpClass() throws Exception {
        RuntimeEnvironment env = RuntimeEnvironment.getInstance();
        assertTrue("No ctags available", env.validateExuberantCtags());

        repository = new TestRepository();
        repository.create(
                IndexDatabase.class.getResourceAsStream("source.zip"));

        env.setSourceRoot(repository.getSourceRoot());
        env.setDataRoot(repository.getDataRoot());
        env.setHistoryEnabled(false);

        Indexer indexer = Indexer.getInstance();
        indexer.prepareIndexer(
<<<<<<< HEAD
                env, true, true, new TreeSet<>(Arrays.asList(new String[]{"/c"})),
                false, false, false, null, null, new ArrayList<String>(), false);
=======
                env, true, true, new TreeSet<>(Arrays.asList(new String[]{"/c"})), null,
                false, false, null, null, new ArrayList<String>(), false);
>>>>>>> 1394488a
        indexer.doIndexerExecution(true, 1, null, null);
    }

    @AfterClass
    public static void tearDownClass() throws Exception {
        repository.destroy();
    }

    @Test
    public void testGetDefinitions() throws Exception {
        // Test that we can get definitions for one of the files in the
        // repository.
        File f1 = new File(repository.getSourceRoot() + "/c/foobar.c");
        Definitions defs1 = IndexDatabase.getDefinitions(f1);
        assertNotNull(defs1);
        assertTrue(defs1.hasSymbol("foobar"));
        assertTrue(defs1.hasSymbol("a"));
        assertFalse(defs1.hasSymbol("b"));
        assertTrue(defs1.hasDefinitionAt("foobar", 1, new String[1]));

        //same for windows delimiters
        f1 = new File(repository.getSourceRoot() + "\\c\\foobar.c");
        defs1 = IndexDatabase.getDefinitions(f1);
        assertNotNull(defs1);
        assertTrue(defs1.hasSymbol("foobar"));
        assertTrue(defs1.hasSymbol("a"));
        assertFalse(defs1.hasSymbol("b"));
        assertTrue(defs1.hasDefinitionAt("foobar", 1, new String[1]));

        // Test that we get null back if we request definitions for a file
        // that's not in the repository.
        File f2 = new File(repository.getSourceRoot() + "/c/foobar.d");
        Definitions defs2 = IndexDatabase.getDefinitions(f2);
        assertNull(defs2);
    }
}<|MERGE_RESOLUTION|>--- conflicted
+++ resolved
@@ -63,13 +63,8 @@
 
         Indexer indexer = Indexer.getInstance();
         indexer.prepareIndexer(
-<<<<<<< HEAD
                 env, true, true, new TreeSet<>(Arrays.asList(new String[]{"/c"})),
-                false, false, false, null, null, new ArrayList<String>(), false);
-=======
-                env, true, true, new TreeSet<>(Arrays.asList(new String[]{"/c"})), null,
                 false, false, null, null, new ArrayList<String>(), false);
->>>>>>> 1394488a
         indexer.doIndexerExecution(true, 1, null, null);
     }
 
