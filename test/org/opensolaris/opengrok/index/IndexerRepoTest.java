/*
 * CDDL HEADER START
 *
 * The contents of this file are subject to the terms of the
 * Common Development and Distribution License (the "License").
 * You may not use this file except in compliance with the License.
 *
 * See LICENSE.txt included in this distribution for the specific
 * language governing permissions and limitations under the License.
 *
 * When distributing Covered Code, include this CDDL HEADER in each
 * file and include the License file at LICENSE.txt.
 * If applicable, add the following below this CDDL HEADER, with the
 * fields enclosed by brackets "[]" replaced with your own identifying
 * information: Portions Copyright [yyyy] [name of copyright owner]
 *
 * CDDL HEADER END
 */

/*
 * Copyright (c) 2014, 2017, Oracle and/or its affiliates. All rights reserved.
<<<<<<< HEAD
 * Portions Copyright (c) 2018, Chris Fraire <cfraire@me.com>.
=======
 * Portions Copyright (c) 2017, Chris Fraire <cfraire@me.com>.
>>>>>>> 4f0537ff
 */
package org.opensolaris.opengrok.index;

import java.io.File;
import static org.junit.Assert.assertEquals;

import java.io.IOException;
import java.nio.file.Files;
import java.nio.file.Path;
import java.nio.file.Paths;
import java.util.ArrayList;
import java.util.Arrays;
import java.util.HashMap;
import java.util.HashSet;
import java.util.List;
import java.util.Map;

import org.junit.After;
import static org.junit.Assert.assertTrue;
import org.junit.Before;
import org.junit.Test;
import org.opensolaris.opengrok.condition.ConditionalRun;
import org.opensolaris.opengrok.condition.RepositoryInstalled;
import org.opensolaris.opengrok.configuration.Project;
import org.opensolaris.opengrok.configuration.RuntimeEnvironment;
import org.opensolaris.opengrok.history.HistoryGuru;
import org.opensolaris.opengrok.history.MercurialRepositoryTest;
import org.opensolaris.opengrok.history.RepositoryInfo;
import org.opensolaris.opengrok.util.FileUtilities;
import org.opensolaris.opengrok.util.TestRepository;
import org.opensolaris.opengrok.util.IOUtils;

/**
 * Test indexer w.r.t. repositories.
 *
 * @author Vladimir Kotal
 */
public class IndexerRepoTest {

    TestRepository repository;

    @Before
    public void setUp() throws IOException {
        repository = new TestRepository();
        // For these tests we need Mercurial repository with renamed files.
        repository.create(HistoryGuru.class.getResourceAsStream("repositories.zip"));
    }

    @After
    public void tearDown() {
        repository.destroy();
    }

    private void checkNumberOfThreads() {
        /*
         * There should not be any threads in the renamed pool now.
         * We need to check it like this since the test framework tears
         * down the threads at the end of the test case run so any
         * hangs due to executors not being shut down would not be visible.
         */
        ThreadGroup mainGroup = Thread.currentThread().getThreadGroup();
        Thread[] threads = new Thread[mainGroup.activeCount()];
        mainGroup.enumerate(threads);
        for (int i = 0; i < threads.length; i++) {
            if (threads[i] == null || threads[i].getName() == null) {
                continue;
            }
            assertEquals(false, threads[i].getName().contains("renamed-handling"));
        }
    }

    /**
     * Test that symlinked directories from source root get their relative
     * path set correctly in RepositoryInfo objects.
     * @throws org.opensolaris.opengrok.index.IndexerException
     * @throws java.io.IOException
     */
    @ConditionalRun(condition = RepositoryInstalled.MercurialInstalled.class)
    @Test
    public void testSymlinks() throws IndexerException, IOException {

        final String SYMLINK = "symlink";
        RuntimeEnvironment env = RuntimeEnvironment.getInstance();

        // Set source root to pristine directory so that there is only one
        // repository to deal with (which makes this faster and easier to write)
        // and clone the mercurial repository outside of the source root.
        File realSource = FileUtilities.createTemporaryDirectory("real");
        File sourceRoot = FileUtilities.createTemporaryDirectory("src");
        MercurialRepositoryTest.runHgCommand(sourceRoot,
                "clone", repository.getSourceRoot() + File.separator + "mercurial",
                realSource.getPath());

        // Create symlink from source root to the real repository.
        String symlinkPath = sourceRoot.toString() + File.separator + SYMLINK;
        Files.createSymbolicLink(Paths.get(symlinkPath), Paths.get(realSource.getPath()));

        env.setSourceRoot(sourceRoot.toString());
        env.setDataRoot(repository.getDataRoot());
        // Need to have history cache enabled in order to perform scan of repositories.
        env.setHistoryEnabled(true);
        // Normally the Indexer would add the symlink automatically.
        env.setAllowedSymlinks(new HashSet<String>(Arrays.asList(symlinkPath)));

        // Do a rescan of the projects, and only that (we don't care about
        // the other aspects of indexing in this test case).
        Indexer.getInstance().prepareIndexer(
                env,
                true, // search for repositories
                true, // scan and add projects
                null, // no default project
                false, // don't list files
                false, // don't create dictionary
                null, // subFiles - not needed since we don't list files
                null, // repositories - not needed when not refreshing history
                new ArrayList<>(), // don't zap cache
                false); // don't list repos

        // Check the respository paths.
        List<RepositoryInfo> repos = env.getRepositories();
        assertEquals(repos.size(), 1);
        RepositoryInfo repo = repos.get(0);
        assertEquals("/" + SYMLINK, repo.getDirectoryNameRelative());
        String epath = sourceRoot.toString() + File.separator + SYMLINK;
        String apath = repo.getDirectoryName();
        assertTrue("Should match (with macOS leeway):\n" + epath + "\nv.\n" +
            apath, epath.equals(apath) || apath.equals("/private" + epath));

        // Check that history exists for a file in the repository.
        File repoRoot = new File(env.getSourceRootFile(), SYMLINK);
        File fileInRepo = new File(repoRoot, "main.c");
        assertTrue(fileInRepo.exists());
        assertTrue(HistoryGuru.getInstance().hasHistory(fileInRepo));
        assertTrue(HistoryGuru.getInstance().hasCacheForFile(fileInRepo));

        // cleanup
        IOUtils.removeRecursive(realSource.toPath());
        IOUtils.removeRecursive(sourceRoot.toPath());
    }

    /**
     * Test cleanup of renamed thread pool after indexing with -H.
     */
    @Test
    public void testMainWithH() throws IOException {
        System.out.println("Generate index by using command line options with -H");
        RuntimeEnvironment env = RuntimeEnvironment.getInstance();
        if (env.validateExuberantCtags()) {
            String[] argv = {"-S", "-H", "-s", repository.getSourceRoot(),
                "-d", repository.getDataRoot(), "-v", "-c", env.getCtags()};
            Indexer.main(argv);
            checkNumberOfThreads();
        } else {
            System.out.println("Skipping test. Could not find a ctags I could use.");
        }
    }

    /**
     * Test cleanup of renamed thread pool after indexing without -H.
     */
    @Test
    public void testMainWithoutH() throws IOException {
        System.out.println("Generate index by using command line options without -H");
        RuntimeEnvironment env = RuntimeEnvironment.getInstance();
        if (env.validateExuberantCtags()) {
            String[] argv = {"-S", "-P", "-s", repository.getSourceRoot(),
                "-d", repository.getDataRoot(), "-v", "-c", env.getCtags()};
            Indexer.main(argv);
            checkNumberOfThreads();
        } else {
            System.out.println("Skipping test. Could not find a ctags I could use.");
        }
    }
}<|MERGE_RESOLUTION|>--- conflicted
+++ resolved
@@ -19,11 +19,7 @@
 
 /*
  * Copyright (c) 2014, 2017, Oracle and/or its affiliates. All rights reserved.
-<<<<<<< HEAD
- * Portions Copyright (c) 2018, Chris Fraire <cfraire@me.com>.
-=======
- * Portions Copyright (c) 2017, Chris Fraire <cfraire@me.com>.
->>>>>>> 4f0537ff
+ * Portions Copyright (c) 2017-2018, Chris Fraire <cfraire@me.com>.
  */
 package org.opensolaris.opengrok.index;
 
